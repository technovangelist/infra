--- conflicted
+++ resolved
@@ -31,17 +31,9 @@
 * Shell out to Envoy (Later: include it as a binary)
 * All data flows through Envoy for performance
 
-<<<<<<< HEAD
-### Example 1: User accessing Kubernetes
-=======
-
-
 ![engine](https://user-images.githubusercontent.com/251292/113945009-7dd5f680-97d3-11eb-8835-4debaa5a1f9f.png)
 
-
-
-## Infra Registry
->>>>>>> 85eaa870
+### Example 1: User accessing Kubernetes
 
 1. User logs in via CLI `infra login <Infra Engine Hostname>` (hitting the login endpoint i.e. `/v1/login`)
 2. Infra engine verifies password sends user via OIDC flow (including MFA + SSO) and Infra Engine provides a JWT token upon successful login
